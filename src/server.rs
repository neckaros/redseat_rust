--- conflicted
+++ resolved
@@ -339,16 +339,18 @@
     let config = get_config().await;
     let id = config.id.ok_or(crate::Error::ServerNoServerId)?;
     let token = config.token.ok_or(crate::Error::ServerNotYetRegistered)?;
-    let ips = Consensus::get().await.or_else(|_| Err(Error::Error("Unable to get external IPs".to_string())))?;
+
+    let ipv4 = reqwest::get("https://v4.ident.me/").await?;
     let ipv4 = {
-        if let Some(ip) = ips.v4() {
+        if let Ok(ip) = ipv4.text().await {
             ip.to_string()
         } else {
             "".to_string()
         }
     };
+    let ipv6 = reqwest::get("https://v6.ident.me/").await?;
     let ipv6 = {
-        if let Some(ip) = ips.v6() {
+        if let Ok(ip) = ipv6.text().await {
             ip.to_string()
         } else {
             "".to_string()
@@ -369,43 +371,7 @@
         .send()
         .await?;
 
-<<<<<<< HEAD
-    if let Some(duck_dns) = config.duck_dns {
-        log_info(LogServiceType::Register, "Updating public ip for duckdns".to_string());
-
-        let ipv4 = reqwest::get("https://v4.ident.me/").await?;
-
-       // let ips = Consensus::get().await.or_else(|_| Err(Error::Error("Unable to get external IPs".to_string())))?;
-    
-        let ipv4 = {
-            if let Ok(ip) = ipv4.text().await {
-                ip.to_string()
-            } else {
-                "".to_string()
-            }
-        };
-        let ipv6 = reqwest::get("https://v6.ident.me/").await?;
-        let ipv6 = {
-            if let Ok(ip) = ipv6.text().await {
-                ip.to_string()
-            } else {
-                "".to_string()
-            }
-        };
-        log_info(LogServiceType::Register, format!("Updating ips: {} {}", ipv4, ipv6));
-
-        let duck_url = format!("https://www.duckdns.org/update?domains={}&token={}&ip={}&ipv6={}&verbose=true", domain.replace(".duckdns.org", ""), duck_dns, ipv4, ipv6);
-
-        let _ = reqwest::get(duck_url)
-            .await.map_err(|_| Error::Error("Unable to update duckdns".to_string()))?
-            .text()
-            .await.map_err(|_| Error::Error("Unable to read duckdns response".to_string()))?;
-        return Ok(Some((ipv4, ipv6)));
-    }
-    Ok(None)
-=======
     
     return Ok(Some((ipv4, ipv6)));
->>>>>>> ce24ceec
 
 }