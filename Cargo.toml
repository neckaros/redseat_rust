[package]
name = "redseat-rust"
version = "0.1.0"
edition = "2021"


[dependencies]
axum = {version = "0.7", features = ["query"]}
axum-server = { version = "0.6", features = ["tls-rustls"] }
tokio = { version = "1", features = ["full"] }
tower-http = { version = "0.5.0", features = ["cors","trace"] }
serde = { version = "1", features = ["derive"] }
serde_json = "1"
serde_with = "3"
nanoid = "0.4.0"
http-body-util = "0.1.0"
hyper = { version = "1.0.0", features = ["full"] }
mime = "0.3"

jsonwebtoken = "9"
tower = "0.4"
dirs = "5.0.1"
clap = { version = "4.4.18", features = ["derive"] }
lazy_static = "1.4.0"
rsa = "0.9.6"
rand = "0.8.5"
instant-acme = "0.4.2"
rcgen = "0.12.1"
x509-parser = "0.15.1"
chrono = { version = "0.4.33", features = ["serde"]}
reqwest = "0.11.23"
query_external_ip = "0.1.1"
axum-server-dual-protocol = "0.6.0"

rusqlite = { version = "0.30", features = ["bundled"] }
tokio-rusqlite = "0.5.0"

derive_more = "0.99.17"
strum_macros = "0.26.1"
tokio-util = "0.7.10"
<<<<<<< HEAD
gstreamer = "0.21.3"
=======
time = "0.3.34"
tokio-stream = "0.1.14"
>>>>>>> b61ef7f7

[dev-dependencies]
tower = { version = "0.4", features = ["util"] }
hyper-util = { version = "0.1", features = ["client", "http1", "client-legacy"] }
serial_test = "*"<|MERGE_RESOLUTION|>--- conflicted
+++ resolved
@@ -38,12 +38,9 @@
 derive_more = "0.99.17"
 strum_macros = "0.26.1"
 tokio-util = "0.7.10"
-<<<<<<< HEAD
-gstreamer = "0.21.3"
-=======
 time = "0.3.34"
 tokio-stream = "0.1.14"
->>>>>>> b61ef7f7
+gstreamer = "0.21.3"
 
 [dev-dependencies]
 tower = { version = "0.4", features = ["util"] }
